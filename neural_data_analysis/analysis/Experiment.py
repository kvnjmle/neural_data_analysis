--- conflicted
+++ resolved
@@ -232,16 +232,8 @@
             return fold_generator.split(indices_to_split)
 
     def _get_train_val_data(self, X, Y, train_index, val_index):
-        model_type = self.config["ExperimentRunner"]["model_type"]
-
         X_train, X_val = X[train_index], X[val_index]
         y_train, y_val = Y[train_index], Y[val_index]
-
-        if model_type == 'linear':
-            cols_to_keep = [i for i in range(y_train.shape[1]) if len(np.unique(y_train[:, i])) >= 2]
-            y_train = y_train[:, cols_to_keep]
-            y_val = y_val[:, cols_to_keep]
-
         return X_train, X_val, y_train, y_val
 
     def _initialize_model(
@@ -262,14 +254,10 @@
         Returns:
             Class of the model_type.
         """
-<<<<<<< HEAD
-        if model_type == "linear":
-=======
         input_dims = X.shape[1]
         output_dims = Y.shape[1] if len(Y.shape) > 1 else 1
 
         if model_type == "logistic":
->>>>>>> a93015f3
             model_config = model_configs.get("LogisticModel")
             model = LogisticModelWrapper(model_config)
         elif model_type == "mlp":
@@ -409,13 +397,8 @@
             predictions = self._compute_mlp_predictions(
                 predictions=model_predictions, mlp_config=model_config
             )
-<<<<<<< HEAD
-        elif model_type == "linear":
-            predictions = model.predict(X_val)
-=======
         elif model_type == "logistic":
             predictions = model_predictions
->>>>>>> a93015f3
         else:
             raise ValueError(f"Model type {model_type} not recognized.")
         return predictions
