--- conflicted
+++ resolved
@@ -7,14 +7,10 @@
 class LogisticModelWrapper:
     def __init__(self, config: dict):
         self.config = config
-<<<<<<< HEAD
-        if self.config["problem_type"] == "multilabel_binary_classification":
-=======
         problem_type = self.config["problem_type"]
         if (problem_type == "multiclass_classification") or (
             problem_type == "binary_classification"
         ):
->>>>>>> a93015f3
             # look into binary classification, tweaking params: solver, max_iter, tol, C
             pipe = Pipeline(
                 [
